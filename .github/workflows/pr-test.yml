--- conflicted
+++ resolved
@@ -308,7 +308,6 @@
           echo "All benchmark tests completed!"
 
   # =============================================== multimodal_gen ====================================================
-<<<<<<< HEAD
   multimodal-gen-test:
     needs: [check-changes, sgl-kernel-build-wheels]
     if: needs.check-changes.outputs.multimodal_gen == 'true'
@@ -328,19 +327,6 @@
       - name: Install dependencies
         run: |
           CUSTOM_BUILD_SGL_KERNEL=${{needs.check-changes.outputs.sgl_kernel}} bash scripts/ci/ci_install_dependency.sh diffusion
-=======
-  # multimodal-gen-test:
-  #   needs: [check-changes]
-  #   if: needs.check-changes.outputs.multimodal_gen == 'true'
-  #   runs-on: 1-gpu-runner
-  #   steps:
-  #     - name: Checkout code
-  #       uses: actions/checkout@v4
->>>>>>> fe3bbfb4
-
-  #     - name: Install dependencies
-  #       run: |
-  #         CUSTOM_BUILD_SGL_KERNEL=${{needs.check-changes.outputs.sgl_kernel}} bash scripts/ci/ci_install_dependency.sh diffusion
 
   #     - name: Run diffusion server tests
   #       timeout-minutes: 60
@@ -407,13 +393,11 @@
       - name: Run test
         timeout-minutes: 10
         run: |
-          cd test/
-          python3 run_suite.py --hw cuda --suite stage-a-test-1
-          # temporarily put backend-independent cpu tests here
-          python3 run_suite.py --hw cpu --suite default
+          cd test/lang
+          python3 run_suite.py --suite per-commit
 
   quantization-test:
-    needs: [check-changes, unit-test-frontend, sgl-kernel-build-wheels]
+    needs: [check-changes, stage-a-test-1, sgl-kernel-build-wheels]
     if: always() && !failure() && !cancelled() &&
       ((needs.check-changes.outputs.main_package == 'true') || (needs.check-changes.outputs.sgl_kernel == 'true'))
     runs-on: 1-gpu-runner
