name: PR Test

on:
  push:
    branches: [main]
  pull_request:
    branches: [main]
  workflow_dispatch:
    inputs:
      version:
        description: "FlashInfer version"
        required: true
        type: choice
        default: "release"
        options:
          - "release"
          - "nightly"

concurrency:
  group: pr-test-${{ github.ref }}
  cancel-in-progress: true

jobs:
  call-gate:
    uses: ./.github/workflows/pr-gate.yml
    secrets: inherit
  # =============================================== check changes ====================================================
  check-changes:
    needs: [call-gate]
    runs-on: ubuntu-latest
    outputs:
      main_package: ${{ steps.filter.outputs.main_package }}
      sgl_kernel: ${{ steps.filter.outputs.sgl_kernel }}
      multimodal_gen: ${{ steps.filter.outputs.multimodal_gen }}
    steps:
      - name: Checkout code
        uses: actions/checkout@v4

      - name: Detect file changes
        id: filter
        uses: dorny/paths-filter@v3
        with:
          filters: |
            main_package:
              - "python/sglang/!(multimodal_gen)/**"
              - "python/*.toml"
              - "scripts/ci/**"
              - "test/**"
              - ".github/workflows/pr-test.yml"
            sgl_kernel:
              - "sgl-kernel/**"
            multimodal_gen:
              - "python/sglang/multimodal_gen/**"
              - "python/sglang/cli/**"
              - "python/*.toml"
              - ".github/workflows/pr-test.yml"

      - name: Show filter results in summary (table)
        run: |
          {
            echo "## Change Detection"
            echo ""
            echo "| Component       | Changed |"
            echo "|----------------|---------|"
            echo "| main_package   | ${{ steps.filter.outputs.main_package }} |"
            echo "| sgl_kernel     | ${{ steps.filter.outputs.sgl_kernel }} |"
            echo "| multimodal_gen | ${{ steps.filter.outputs.multimodal_gen }} |"
          } >> $GITHUB_STEP_SUMMARY

  # =============================================== sgl-kernel ====================================================

  sgl-kernel-build-wheels:
    needs: [check-changes]
    if: needs.check-changes.outputs.sgl_kernel == 'true'
    runs-on: x64-kernel-build-node
    strategy:
      matrix:
        include:
          - python-version: "3.10"
            cuda-version: "12.9"
          # Add back when CUDA 13.0 is supported on CI
          # - python-version: "3.10"
          #   cuda-version: "13.0"
    name: Build Wheel
    steps:
      - name: Cleanup
        run: |
          sudo rm -rf $GITHUB_WORKSPACE/* || true

      - uses: actions/checkout@v4
        with:
          submodules: "recursive"

      - name: Set up Python ${{ matrix.python-version }}
        uses: actions/setup-python@v5
        with:
          python-version: ${{ matrix.python-version }}

      - name: Build wheel for Python ${{ matrix.python-version }} and CUDA ${{ matrix.cuda-version }}
        run: |
          cd sgl-kernel
          ./build.sh "${{ matrix.python-version }}" "${{ matrix.cuda-version }}"
        env:
          USE_CCACHE: 1

      - name: Upload artifacts
        uses: actions/upload-artifact@v4
        with:
          name: wheel-python${{ matrix.python-version }}-cuda${{ matrix.cuda-version }}
          path: sgl-kernel/dist/*

  sgl-kernel-build-wheels-arm:
    needs: [check-changes]
    if: needs.check-changes.outputs.sgl_kernel == 'true'
    runs-on: arm-kernel-build-node
    strategy:
      matrix:
        include:
          - python-version: "3.10"
            cuda-version: "12.9"
    name: Build Wheel Arm
    steps:
      - name: Cleanup
        run: |
          if [ -d "$GITHUB_WORKSPACE" ]; then
            sudo rm -rf "$GITHUB_WORKSPACE"/* || true
          else
            echo "$GITHUB_WORKSPACE does not exist, nothing to clean"
          fi

      - uses: actions/checkout@v4
        with:
          submodules: "recursive"

      - name: Set up Python ${{ matrix.python-version }}
        uses: actions/setup-python@v5
        with:
          python-version: ${{ matrix.python-version }}

      - name: Build wheel for Python ${{ matrix.python-version }} and CUDA ${{ matrix.cuda-version }}
        run: |
          cd sgl-kernel
          ./build.sh "${{ matrix.python-version }}" "${{ matrix.cuda-version }}"
        env:
          USE_CCACHE: 1

      - name: Upload artifacts
        uses: actions/upload-artifact@v4
        with:
          name: wheel-python${{ matrix.python-version }}-cuda${{ matrix.cuda-version }}-aarch64
          path: sgl-kernel/dist/*

  sgl-kernel-unit-test:
    needs: [check-changes, sgl-kernel-build-wheels]
    if: needs.check-changes.outputs.sgl_kernel == 'true'
    runs-on: 1-gpu-runner
    env:
      RUNNER_LABELS: 1-gpu-runner
    steps:
      - uses: actions/checkout@v4

      - name: Cleanup
        run: |
          ls -alh sgl-kernel/dist || true
          rm -rf sgl-kernel/dist/* || true

      - name: Download artifacts
        uses: actions/download-artifact@v4
        with:
          path: sgl-kernel/dist/
          merge-multiple: true
          pattern: wheel-python3.10-cuda12.9

      - name: Install dependencies
        run: |
          CUSTOM_BUILD_SGL_KERNEL=${{needs.check-changes.outputs.sgl_kernel}} bash scripts/ci/ci_install_dependency.sh

      - name: Run test
        timeout-minutes: 30
        run: |
          cd sgl-kernel
          pytest tests/

  sgl-kernel-mla-test:
    needs: [check-changes, sgl-kernel-build-wheels]
    if: needs.check-changes.outputs.sgl_kernel == 'true'
    runs-on: 1-gpu-runner
    env:
      RUNNER_LABELS: 1-gpu-runner
    steps:
      - uses: actions/checkout@v4

      - name: Cleanup
        run: |
          ls -alh sgl-kernel/dist || true
          rm -rf sgl-kernel/dist/* || true

      - name: Download artifacts
        uses: actions/download-artifact@v4
        with:
          path: sgl-kernel/dist/
          merge-multiple: true
          pattern: wheel-python3.10-cuda12.9

      - name: Install dependencies
        run: |
          CUSTOM_BUILD_SGL_KERNEL=${{needs.check-changes.outputs.sgl_kernel}} bash scripts/ci/ci_install_dependency.sh

      - name: Run test
        timeout-minutes: 30
        run: |
          cd test/srt
          python3 test_mla_deepseek_v3.py

  sgl-kernel-benchmark-test:
    needs: [check-changes, sgl-kernel-build-wheels]
    if: needs.check-changes.outputs.sgl_kernel == 'true'
    runs-on: 1-gpu-runner
    env:
      CI: true
      RUNNER_LABELS: 1-gpu-runner
    steps:
      - uses: actions/checkout@v4

      - name: Cleanup
        run: |
          ls -alh sgl-kernel/dist || true
          rm -rf sgl-kernel/dist/* || true

      - name: Download artifacts
        uses: actions/download-artifact@v4
        with:
          path: sgl-kernel/dist/
          merge-multiple: true
          pattern: wheel-python3.10-cuda12.9

      - name: Install dependencies
        run: |
          CUSTOM_BUILD_SGL_KERNEL=${{needs.check-changes.outputs.sgl_kernel}} bash scripts/ci/ci_install_dependency.sh

      - name: Run benchmark tests
        timeout-minutes: 45
        run: |
          cd sgl-kernel/benchmark
          echo "Running sgl-kernel benchmark tests in CI mode..."

          echo "CI environment variable: $CI"
          echo "GITHUB_ACTIONS environment variable: $GITHUB_ACTIONS"

          for bench_file in bench_*.py; do
            echo "Testing $bench_file..."
            timeout 60 python3 "$bench_file" || echo "Warning: $bench_file timed out or failed, continuing..."
            echo "Completed $bench_file"
            echo "---"
          done

          echo "All benchmark tests completed!"

<<<<<<< HEAD
  # TODO: Add back this test when it can pass on CI
=======
>>>>>>> b2f7b08c
  # sgl-kernel-b200-test:
  #   needs: [check-changes, sgl-kernel-build-wheels]
  #   if: needs.check-changes.outputs.sgl_kernel == 'true'
  #   runs-on: 4-gpu-b200
  #   env:
  #     RUNNER_LABELS: 4-gpu-b200
  #   steps:
  #     - uses: actions/checkout@v4

  #     - name: Cleanup
  #       run: |
  #         ls -alh sgl-kernel/dist || true
  #         rm -rf sgl-kernel/dist/* || true

  #     - name: Download artifacts
  #       uses: actions/download-artifact@v4
  #       with:
  #         path: sgl-kernel/dist/
  #         merge-multiple: true
  #         pattern: wheel-python3.10-cuda12.9

  #     - name: Install dependencies
  #       run: |
  #         CUSTOM_BUILD_SGL_KERNEL=${{needs.check-changes.outputs.sgl_kernel}} IS_BLACKWELL=1 bash scripts/ci/ci_install_dependency.sh

  #     - name: Run sgl-kernel unit tests on B200
  #       timeout-minutes: 30
  #       run: |
  #         cd sgl-kernel
  #         pytest tests/

  # Adding a single CUDA13 smoke test to verify that the kernel builds and runs
  # TODO: Add back this test when it can pass on CI
  # cuda13-kernel-smoke-test:
  #   needs: [check-changes, sgl-kernel-build-wheels]
  #   if: needs.check-changes.outputs.sgl_kernel == 'true'
  #   runs-on: x64-cu13-kernel-tests
  #   steps:
  #     - uses: actions/checkout@v4

  #     - name: Cleanup
  #       run: |
  #         ls -alh sgl-kernel/dist || true
  #         rm -rf sgl-kernel/dist/* || true

  #     - name: Download CUDA 13.0 artifacts
  #       uses: actions/download-artifact@v4
  #       with:
  #         path: sgl-kernel/dist/
  #         merge-multiple: true
  #         pattern: wheel-python3.10-cuda13.0

  #     - name: Install dependencies
  #       run: |
  #         CUSTOM_BUILD_SGL_KERNEL=${{needs.check-changes.outputs.sgl_kernel}} bash scripts/ci/ci_install_dependency.sh

  #     - name: Run kernel unit tests
  #       timeout-minutes: 30
  #       run: |
  #         cd sgl-kernel
  #         pytest tests/

  # =============================================== primary ====================================================

  stage-a-test-1:
    needs: [check-changes, sgl-kernel-build-wheels]
    if: always() && !failure() && !cancelled() &&
      ((needs.check-changes.outputs.main_package == 'true') || (needs.check-changes.outputs.sgl_kernel == 'true'))
    runs-on: 1-gpu-runner
    env:
      RUNNER_LABELS: 1-gpu-runner
    steps:
      - name: Checkout code
        uses: actions/checkout@v4

      - name: Download artifacts
        if: needs.check-changes.outputs.sgl_kernel == 'true'
        uses: actions/download-artifact@v4
        with:
          path: sgl-kernel/dist/
          merge-multiple: true
          pattern: wheel-python3.10-cuda12.9

      - name: Install dependencies
        run: |
          CUSTOM_BUILD_SGL_KERNEL=${{needs.check-changes.outputs.sgl_kernel}} bash scripts/ci/ci_install_dependency.sh

      - name: Run test
        timeout-minutes: 10
        run: |
          cd test/
          python3 run_suite.py --hw cuda --suite stage-a-test-1
          # temporarily put backend-independent cpu tests here
          python3 run_suite.py --hw cpu --suite default


  multimodal-gen-test-1-gpu:
    needs: [check-changes, sgl-kernel-build-wheels]
    if: (always() && !failure() && !cancelled()) && needs.check-changes.outputs.multimodal_gen == 'true'
    runs-on: 1-gpu-runner
    strategy:
      fail-fast: false
      matrix:
        part: [0, 1]
    steps:
      - name: Checkout code
        uses: actions/checkout@v4

      - name: Install dependencies
        run: |
          CUSTOM_BUILD_SGL_KERNEL=${{needs.check-changes.outputs.sgl_kernel}} bash scripts/ci/ci_install_dependency.sh diffusion

      - name: Run diffusion server tests
        timeout-minutes: 60
        run: |
          cd python
          python3 sglang/multimodal_gen/test/run_suite.py \
            --suite 1-gpu \
            --partition-id ${{ matrix.part }} \
            --total-partitions 2 \


  multimodal-gen-test-2-gpu:
    needs: [check-changes, sgl-kernel-build-wheels]
    if: (always() && !failure() && !cancelled()) && needs.check-changes.outputs.multimodal_gen == 'true'
    runs-on: 2-gpu-runner
    strategy:
      fail-fast: false
      max-parallel: 5
      matrix:
        part: [0, 1]
    steps:
      - name: Checkout code
        uses: actions/checkout@v4

      - name: Install dependencies
        run: |
          CUSTOM_BUILD_SGL_KERNEL=${{needs.check-changes.outputs.sgl_kernel}} bash scripts/ci/ci_install_dependency.sh diffusion

      - name: Run diffusion server tests
        timeout-minutes: 60
        run: |
          cd python
          python3 sglang/multimodal_gen/test/run_suite.py \
            --suite 2-gpu \
            --partition-id ${{ matrix.part }} \
            --total-partitions 2

  quantization-test:
      needs: [check-changes, stage-a-test-1]
      if: always() && !failure() && !cancelled() &&
        ((needs.check-changes.outputs.main_package == 'true') || (needs.check-changes.outputs.sgl_kernel == 'true'))
      runs-on: 1-gpu-runner
      steps:
        - name: Checkout code
          uses: actions/checkout@v4

        - name: Download artifacts
          if: needs.check-changes.outputs.sgl_kernel == 'true'
          uses: actions/download-artifact@v4
          with:
            path: sgl-kernel/dist/
            merge-multiple: true
            pattern: wheel-python3.10-cuda12.9

        - name: Install dependencies
          run: |
            CUSTOM_BUILD_SGL_KERNEL=${{needs.check-changes.outputs.sgl_kernel}} bash scripts/ci/ci_install_dependency.sh
            pip install "bitsandbytes>=0.44.0"
        - name: Run test
          timeout-minutes: 30
          run: |
            cd test/srt
            python3 run_suite.py --suite quantization_test

  quantization-test:
    needs: [check-changes, stage-a-test-1]
    if: always() && !failure() && !cancelled() &&
      ((needs.check-changes.outputs.main_package == 'true') || (needs.check-changes.outputs.sgl_kernel == 'true'))
    runs-on: 1-gpu-runner
    steps:
      - name: Checkout code
        uses: actions/checkout@v4

      - name: Download artifacts
        if: needs.check-changes.outputs.sgl_kernel == 'true'
        uses: actions/download-artifact@v4
        with:
          path: sgl-kernel/dist/
          merge-multiple: true
          pattern: wheel-python3.10-cuda12.9

      - name: Install dependencies
        run: |
          CUSTOM_BUILD_SGL_KERNEL=${{needs.check-changes.outputs.sgl_kernel}} bash scripts/ci/ci_install_dependency.sh
          pip install "bitsandbytes>=0.44.0"

      - name: Run test
        timeout-minutes: 30
        run: |
          cd test/srt
          python3 run_suite.py --suite quantization_test

  unit-test-backend-1-gpu:
    needs: [check-changes, stage-a-test-1]
    if: always() && !failure() && !cancelled() &&
      ((needs.check-changes.outputs.main_package == 'true') || (needs.check-changes.outputs.sgl_kernel == 'true'))
    runs-on: 1-gpu-runner
    env:
      RUNNER_LABELS: 1-gpu-runner
    strategy:
      fail-fast: false
      max-parallel: 5
      matrix:
        part: [0, 1, 2, 3, 4, 5, 6, 7, 8, 9, 10, 11, 12, 13, 14]
    steps:
      - name: Checkout code
        uses: actions/checkout@v4

      - name: Download artifacts
        if: needs.check-changes.outputs.sgl_kernel == 'true'
        uses: actions/download-artifact@v4
        with:
          path: sgl-kernel/dist/
          merge-multiple: true
          pattern: wheel-python3.10-cuda12.9

      - name: Install dependencies
        run: |
          CUSTOM_BUILD_SGL_KERNEL=${{needs.check-changes.outputs.sgl_kernel}} bash scripts/ci/ci_install_dependency.sh

      - name: Run test
        timeout-minutes: 30
        run: |
          cd test/srt
          python3 run_suite.py --suite per-commit-1-gpu --auto-partition-id ${{ matrix.part }} --auto-partition-size 15

  unit-test-backend-2-gpu:
    needs: [check-changes, unit-test-backend-1-gpu]
    if: always() && !failure() && !cancelled() &&
      ((needs.check-changes.outputs.main_package == 'true') || (needs.check-changes.outputs.sgl_kernel == 'true'))
    runs-on: 2-gpu-runner
    env:
      RUNNER_LABELS: 2-gpu-runner
    strategy:
      fail-fast: false
      matrix:
        part: [0, 1]
    steps:
      - name: Checkout code
        uses: actions/checkout@v4

      - name: Download artifacts
        if: needs.check-changes.outputs.sgl_kernel == 'true'
        uses: actions/download-artifact@v4
        with:
          path: sgl-kernel/dist/
          merge-multiple: true
          pattern: wheel-python3.10-cuda12.9

      - name: Install dependencies
        run: |
          CUSTOM_BUILD_SGL_KERNEL=${{needs.check-changes.outputs.sgl_kernel}} bash scripts/ci/ci_install_dependency.sh

      - name: Run test
        timeout-minutes: 30
        run: |
          cd test/srt
          python3 run_suite.py --suite per-commit-2-gpu --auto-partition-id ${{ matrix.part }} --auto-partition-size 2

  unit-test-backend-4-gpu:
    needs: [check-changes, unit-test-backend-2-gpu]
    if: always() && !failure() && !cancelled() &&
      ((needs.check-changes.outputs.main_package == 'true') || (needs.check-changes.outputs.sgl_kernel == 'true'))
    runs-on: 4-gpu-h100
    env:
      RUNNER_LABELS: 4-gpu-h100
    strategy:
      fail-fast: false
      matrix:
        part: [0, 1]
    steps:
      - name: Checkout code
        uses: actions/checkout@v4

      - name: Download artifacts
        if: needs.check-changes.outputs.sgl_kernel == 'true'
        uses: actions/download-artifact@v4
        with:
          path: sgl-kernel/dist/
          merge-multiple: true
          pattern: wheel-python3.10-cuda12.9

      - name: Install dependencies
        run: |
          CUSTOM_BUILD_SGL_KERNEL=${{needs.check-changes.outputs.sgl_kernel}} bash scripts/ci/ci_install_dependency.sh

      - name: Run test
        timeout-minutes: 20
        run: |
          cd test/srt
          python3 run_suite.py --suite per-commit-4-gpu --auto-partition-id ${{ matrix.part }} --auto-partition-size 2

  unit-test-backend-8-gpu-h200:
    needs: [check-changes, unit-test-backend-2-gpu]
    if: always() && !failure() && !cancelled() &&
      ((needs.check-changes.outputs.main_package == 'true') || (needs.check-changes.outputs.sgl_kernel == 'true'))
    runs-on: 8-gpu-h200
    env:
      RUNNER_LABELS: 8-gpu-h200
    strategy:
      fail-fast: false
      matrix:
        part: [0, 1, 2]
    steps:
      - name: Checkout code
        uses: actions/checkout@v4

      - name: Download artifacts
        if: needs.check-changes.outputs.sgl_kernel == 'true'
        uses: actions/download-artifact@v4
        with:
          path: sgl-kernel/dist/
          merge-multiple: true
          pattern: wheel-python3.10-cuda12.9

      - name: Install dependencies
        run: |
          CUSTOM_BUILD_SGL_KERNEL=${{needs.check-changes.outputs.sgl_kernel}} bash scripts/ci/ci_install_dependency.sh

      - name: Run test
        timeout-minutes: 20
        run: |
          cd test/srt
          python3 run_suite.py --suite per-commit-8-gpu-h200 --auto-partition-id ${{ matrix.part }} --auto-partition-size 3

  unit-test-backend-8-gpu-h20:
    needs: [check-changes, unit-test-backend-2-gpu]
    if: always() && !failure() && !cancelled() &&
      ((needs.check-changes.outputs.main_package == 'true') || (needs.check-changes.outputs.sgl_kernel == 'true'))
    runs-on: 8-gpu-h20
    env:
      SGLANG_CI_RDMA_ALL_DEVICES: "mlx5_1,mlx5_2,mlx5_3,mlx5_4"
      RUNNER_LABELS: 8-gpu-h20
    strategy:
      fail-fast: false
      matrix:
        part: [0, 1]
    steps:
      - name: Checkout code
        uses: actions/checkout@v4

      - name: Download artifacts
        if: needs.check-changes.outputs.sgl_kernel == 'true'
        uses: actions/download-artifact@v4
        with:
          path: sgl-kernel/dist/
          merge-multiple: true
          pattern: wheel-python3.10-cuda12.9

      - name: Install dependencies
        run: |
          CUSTOM_BUILD_SGL_KERNEL=${{needs.check-changes.outputs.sgl_kernel}} bash scripts/ci/ci_install_dependency.sh

      - name: Run test
        timeout-minutes: 20
        run: |
          cd test/srt
          python3 run_suite.py --suite per-commit-8-gpu-h20 --auto-partition-id ${{ matrix.part }} --auto-partition-size 2

  performance-test-1-gpu-part-1:
    needs: [check-changes, stage-a-test-1]
    if: always() && !failure() && !cancelled() &&
      ((needs.check-changes.outputs.main_package == 'true') || (needs.check-changes.outputs.sgl_kernel == 'true'))
    runs-on: 1-gpu-runner
    env:
      RUNNER_LABELS: 1-gpu-runner
    steps:
      - name: Checkout code
        uses: actions/checkout@v4

      - name: Download artifacts
        if: needs.check-changes.outputs.sgl_kernel == 'true'
        uses: actions/download-artifact@v4
        with:
          path: sgl-kernel/dist/
          merge-multiple: true
          pattern: wheel-python3.10-cuda12.9

      - name: Install dependencies
        run: |
          CUSTOM_BUILD_SGL_KERNEL=${{needs.check-changes.outputs.sgl_kernel}} bash scripts/ci/ci_install_dependency.sh

      - name: Benchmark single latency
        timeout-minutes: 10
        run: |
          cd test/srt
          python3 -m unittest test_bench_one_batch.TestBenchOneBatch.test_bs1_small
          python3 -m unittest test_bench_one_batch.TestBenchOneBatch.test_bs1_default

      - name: Benchmark online latency
        timeout-minutes: 10
        run: |
          cd test/srt
          python3 -m unittest test_bench_serving.TestBenchServing.test_online_latency_default

      - name: Benchmark offline throughput
        timeout-minutes: 10
        run: |
          cd test/srt
          python3 -m unittest test_bench_serving.TestBenchServing.test_offline_throughput_default

      - name: Benchmark offline throughput (Non-streaming, small batch size)
        timeout-minutes: 10
        run: |
          cd test/srt
          python3 -m unittest test_bench_serving.TestBenchServing.test_offline_throughput_non_stream_small_batch_size

      - name: Benchmark online latency (EAGLE)
        timeout-minutes: 10
        run: |
          cd test/srt
          python3 -m unittest test_bench_serving.TestBenchServing.test_online_latency_eagle

      - name: Benchmark online latency (LoRA)
        timeout-minutes: 10
        run: |
          cd test/srt
          python3 -m unittest test_bench_serving.TestBenchServing.test_lora_online_latency
          python3 -m unittest test_bench_serving.TestBenchServing.test_lora_online_latency_with_concurrent_adapter_updates

  performance-test-1-gpu-part-2:
    needs: [check-changes, stage-a-test-1]
    if: always() && !failure() && !cancelled() &&
      ((needs.check-changes.outputs.main_package == 'true') || (needs.check-changes.outputs.sgl_kernel == 'true'))
    runs-on: 1-gpu-runner
    env:
      RUNNER_LABELS: 1-gpu-runner
    steps:
      - name: Checkout code
        uses: actions/checkout@v4

      - name: Download artifacts
        if: needs.check-changes.outputs.sgl_kernel == 'true'
        uses: actions/download-artifact@v4
        with:
          path: sgl-kernel/dist/
          merge-multiple: true
          pattern: wheel-python3.10-cuda12.9

      - name: Install dependencies
        run: |
          CUSTOM_BUILD_SGL_KERNEL=${{needs.check-changes.outputs.sgl_kernel}} bash scripts/ci/ci_install_dependency.sh

      - name: Benchmark offline throughput (w/o RadixAttention)
        timeout-minutes: 10
        run: |
          cd test/srt
          python3 -m unittest test_bench_serving.TestBenchServing.test_offline_throughput_without_radix_cache

      - name: Benchmark offline throughput (w/ Triton)
        timeout-minutes: 10
        run: |
          cd test/srt
          python3 -m unittest test_bench_serving.TestBenchServing.test_offline_throughput_with_triton_attention_backend

      - name: Benchmark offline throughput (w/ FP8)
        timeout-minutes: 10
        run: |
          cd test/srt
          python3 -m unittest test_bench_serving.TestBenchServing.test_offline_throughput_default_fp8

      - name: Benchmark VLM offline throughput
        timeout-minutes: 10
        run: |
          cd test/srt
          python3 -m unittest test_bench_serving.TestBenchServing.test_vlm_offline_throughput

      - name: Benchmark VLM online latency
        timeout-minutes: 10
        run: |
          cd test/srt
          python3 -m unittest test_bench_serving.TestBenchServing.test_vlm_online_latency

  performance-test-1-gpu-part-3:
    needs: [check-changes, stage-a-test-1]
    if: always() && !failure() && !cancelled() &&
      ((needs.check-changes.outputs.main_package == 'true') || (needs.check-changes.outputs.sgl_kernel == 'true'))
    runs-on: 1-gpu-runner
    env:
      RUNNER_LABELS: 1-gpu-runner
    steps:
      - name: Checkout code
        uses: actions/checkout@v4

      - name: Download artifacts
        if: needs.check-changes.outputs.sgl_kernel == 'true'
        uses: actions/download-artifact@v4
        with:
          path: sgl-kernel/dist/
          merge-multiple: true
          pattern: wheel-python3.10-cuda12.9

      - name: Install dependencies
        run: |
          CUSTOM_BUILD_SGL_KERNEL=${{needs.check-changes.outputs.sgl_kernel}} bash scripts/ci/ci_install_dependency.sh

      - name: Benchmark Scores online latency and throughput
        timeout-minutes: 10
        run: |
          cd test/srt
          python3 -m unittest test_bench_serving.TestBenchServing.test_score_api_latency_throughput

      - name: Benchmark Scores online latency and throughput (batch size scaling)
        timeout-minutes: 10
        run: |
          cd test/srt
          python3 -m unittest test_bench_serving.TestBenchServing.test_score_api_batch_scaling

      - name: Benchmark Embeddings online latency and throughput
        timeout-minutes: 10
        run: |
          cd test/srt
          python3 -m unittest test_bench_serving.TestBenchServing.test_embeddings_api_latency_throughput

      - name: Benchmark Embeddings online latency and throughput (batch size scaling)
        timeout-minutes: 10
        run: |
          cd test/srt
          python3 -m unittest test_bench_serving.TestBenchServing.test_embeddings_api_batch_scaling

  performance-test-2-gpu:
    needs: [check-changes, unit-test-backend-2-gpu]
    if: always() && !failure() && !cancelled() &&
      ((needs.check-changes.outputs.main_package == 'true') || (needs.check-changes.outputs.sgl_kernel == 'true'))
    runs-on: 2-gpu-runner
    env:
      RUNNER_LABELS: 2-gpu-runner
    steps:
      - name: Checkout code
        uses: actions/checkout@v4

      - name: Download artifacts
        if: needs.check-changes.outputs.sgl_kernel == 'true'
        uses: actions/download-artifact@v4
        with:
          path: sgl-kernel/dist/
          merge-multiple: true
          pattern: wheel-python3.10-cuda12.9

      - name: Install dependencies
        run: |
          CUSTOM_BUILD_SGL_KERNEL=${{needs.check-changes.outputs.sgl_kernel}} bash scripts/ci/ci_install_dependency.sh

      - name: Benchmark single latency (TP=2)
        timeout-minutes: 10
        run: |
          cd test/srt
          python3 -m unittest test_bench_one_batch.TestBenchOneBatch.test_moe_tp2_bs1

      - name: Benchmark single latency + torch.compile (TP=2)
        timeout-minutes: 10
        run: |
          cd test/srt
          python3 -m unittest test_bench_one_batch.TestBenchOneBatch.test_torch_compile_tp2_bs1

      - name: Benchmark offline throughput (TP=2)
        timeout-minutes: 10
        run: |
          cd test/srt
          python3 -m unittest test_bench_serving.TestBenchServing.test_moe_offline_throughput_default

      - name: Benchmark offline throughput (w/o RadixAttention) (TP=2)
        timeout-minutes: 10
        run: |
          cd test/srt
          python3 -m unittest test_bench_serving.TestBenchServing.test_moe_offline_throughput_without_radix_cache

      - name: Benchmark offline PP decode throughput (PP=2)
        timeout-minutes: 10
        run: |
          cd test/srt
          python3 -m unittest test_bench_serving.TestBenchServing.test_pp_offline_throughput_default_decode

      - name: Benchmark offline PP prefill throughput (PP=2)
        timeout-minutes: 10
        run: |
          cd test/srt
          python3 -m unittest test_bench_serving.TestBenchServing.test_pp_long_context_prefill

  accuracy-test-1-gpu:
    needs: [check-changes, stage-a-test-1]
    if: always() && !failure() && !cancelled() &&
      ((needs.check-changes.outputs.main_package == 'true') || (needs.check-changes.outputs.sgl_kernel == 'true'))
    runs-on: 1-gpu-runner
    env:
      RUNNER_LABELS: 1-gpu-runner
    steps:
      - name: Checkout code
        uses: actions/checkout@v4

      - name: Download artifacts
        if: needs.check-changes.outputs.sgl_kernel == 'true'
        uses: actions/download-artifact@v4
        with:
          path: sgl-kernel/dist/
          merge-multiple: true
          pattern: wheel-python3.10-cuda12.9

      - name: Install dependencies
        run: |
          CUSTOM_BUILD_SGL_KERNEL=${{needs.check-changes.outputs.sgl_kernel}} bash scripts/ci/ci_install_dependency.sh
          git clone https://github.com/merrymercy/human-eval.git
          cd human-eval
          pip install -e .

      - name: Evaluate accuracy
        timeout-minutes: 20
        run: |
          cd test/srt
          python3 test_eval_accuracy_large.py

  accuracy-test-2-gpu:
    needs: [check-changes, accuracy-test-1-gpu]
    if: always() && !failure() && !cancelled() &&
      ((needs.check-changes.outputs.main_package == 'true') || (needs.check-changes.outputs.sgl_kernel == 'true'))
    runs-on: 2-gpu-runner
    env:
      RUNNER_LABELS: 2-gpu-runner
    steps:
      - name: Checkout code
        uses: actions/checkout@v4

      - name: Download artifacts
        if: needs.check-changes.outputs.sgl_kernel == 'true'
        uses: actions/download-artifact@v4
        with:
          path: sgl-kernel/dist/
          merge-multiple: true
          pattern: wheel-python3.10-cuda12.9

      - name: Install dependencies
        run: |
          CUSTOM_BUILD_SGL_KERNEL=${{needs.check-changes.outputs.sgl_kernel}} bash scripts/ci/ci_install_dependency.sh
          git clone https://github.com/merrymercy/human-eval.git
          cd human-eval
          pip install -e .

      - name: Evaluate accuracy (TP=2)
        timeout-minutes: 20
        run: |
          cd test/srt
          python3 test_moe_eval_accuracy_large.py

  unit-test-deepep-4-gpu:
    needs: [check-changes, unit-test-backend-2-gpu]
    if: always() && !failure() && !cancelled() &&
      ((needs.check-changes.outputs.main_package == 'true') || (needs.check-changes.outputs.sgl_kernel == 'true'))
    runs-on: 4-gpu-h100
    env:
      RUNNER_LABELS: 4-gpu-h100
    steps:
      - name: Checkout code
        uses: actions/checkout@v4

      - name: Download artifacts
        if: needs.check-changes.outputs.sgl_kernel == 'true'
        uses: actions/download-artifact@v4
        with:
          path: sgl-kernel/dist/
          merge-multiple: true
          pattern: wheel-python3.10-cuda12.9

      - name: Install dependencies
        run: |
          CUSTOM_BUILD_SGL_KERNEL=${{needs.check-changes.outputs.sgl_kernel}} bash scripts/ci/ci_install_deepep.sh

      - name: Run test
        timeout-minutes: 20
        run: |
          cd test/srt
          python3 run_suite.py --suite per-commit-4-gpu-deepep

  unit-test-deepep-8-gpu:
    needs: [check-changes, unit-test-backend-2-gpu]
    if: always() && !failure() && !cancelled() &&
      ((needs.check-changes.outputs.main_package == 'true') || (needs.check-changes.outputs.sgl_kernel == 'true'))
    runs-on: 8-gpu-h200
    env:
      RUNNER_LABELS: 8-gpu-h200
    steps:
      - name: Checkout code
        uses: actions/checkout@v4

      - name: Download artifacts
        if: needs.check-changes.outputs.sgl_kernel == 'true'
        uses: actions/download-artifact@v4
        with:
          path: sgl-kernel/dist/
          merge-multiple: true
          pattern: wheel-python3.10-cuda12.9

      - name: Install dependencies
        run: |
          CUSTOM_BUILD_SGL_KERNEL=${{needs.check-changes.outputs.sgl_kernel}} bash scripts/ci/ci_install_deepep.sh

      - name: Run test
        timeout-minutes: 20
        run: |
          cd test/srt
          python3 run_suite.py --suite per-commit-8-gpu-h200-deepep

  unit-test-backend-4-gpu-b200:
    needs: [check-changes, unit-test-backend-2-gpu]
    if: always() && !failure() && !cancelled() &&
      ((needs.check-changes.outputs.main_package == 'true') || (needs.check-changes.outputs.sgl_kernel == 'true'))
    runs-on: 4-gpu-b200
    env:
      RUNNER_LABELS: 4-gpu-b200
    strategy:
      fail-fast: false
      matrix:
        part: [0, 1]

    steps:
      - name: Checkout code
        uses: actions/checkout@v4

      - name: Download artifacts
        if: needs.check-changes.outputs.sgl_kernel == 'true'
        uses: actions/download-artifact@v6
        with:
          path: sgl-kernel/dist/
          merge-multiple: true
          pattern: wheel-python3.10-cuda12.9

      - name: Install dependencies
        run: |
          CUSTOM_BUILD_SGL_KERNEL=${{needs.check-changes.outputs.sgl_kernel}} IS_BLACKWELL=1 bash scripts/ci/ci_install_dependency.sh

      - name: Run test
        timeout-minutes: 30
        run: |
          cd test/srt
          python3 run_suite.py --suite per-commit-4-gpu-b200 --auto-partition-id ${{ matrix.part }}  --auto-partition-size 2 --timeout-per-file 1800

  unit-test-backend-4-gpu-gb200:
    needs: [check-changes, unit-test-backend-2-gpu, sgl-kernel-build-wheels-arm]
    if: always() && !failure() && !cancelled() &&
      ((needs.check-changes.outputs.main_package == 'true') || (needs.check-changes.outputs.sgl_kernel == 'true'))
    runs-on: 4-gpu-gb200
    env:
      RUNNER_LABELS: 4-gpu-gb200
    strategy:
      fail-fast: false
    steps:
      - name: Checkout code
        uses: actions/checkout@v4

      - name: Download artifacts
        if: needs.check-changes.outputs.sgl_kernel == 'true'
        uses: actions/download-artifact@v4
        with:
          path: sgl-kernel/dist/
          merge-multiple: true
          pattern: wheel-python3.10-cuda12.9-aarch64

      - name: Install dependencies
        run: |
          CUSTOM_BUILD_SGL_KERNEL=${{needs.check-changes.outputs.sgl_kernel}} IS_BLACKWELL=1 GRACE_BLACKWELL=1 bash scripts/ci/ci_install_deepep.sh

      - name: Run test
        timeout-minutes: 45
        run: |
          cd test/srt
          python3 run_suite.py --suite per-commit-4-gpu-gb200 --auto-partition-id 0 --auto-partition-size 1 --timeout-per-file 3600

  pr-test-finish:
    needs:
      [
        call-gate,
        check-changes,

        sgl-kernel-build-wheels,
        sgl-kernel-unit-test,
        sgl-kernel-mla-test,
        sgl-kernel-benchmark-test,

        multimodal-gen-test-1-gpu,
        multimodal-gen-test-2-gpu,

        stage-a-test-1,
        quantization-test,
        unit-test-backend-1-gpu,
        unit-test-backend-2-gpu,
        unit-test-backend-4-gpu,
        unit-test-backend-8-gpu-h20,
        unit-test-backend-8-gpu-h200,
        performance-test-1-gpu-part-1,
        performance-test-1-gpu-part-2,
        performance-test-1-gpu-part-3,
        performance-test-2-gpu,
        accuracy-test-1-gpu,
        accuracy-test-2-gpu,
        unit-test-deepep-4-gpu,
        unit-test-deepep-8-gpu,
        unit-test-backend-4-gpu-b200,
        unit-test-backend-4-gpu-gb200,
      ]
    if: always()
    runs-on: ubuntu-latest
    steps:
      - name: Check all dependent job statuses
        run: |
          # Convert the 'needs' context to a JSON string
          json_needs='${{ toJson(needs) }}'

          # Get a list of all job names from the JSON keys
          job_names=$(echo "$json_needs" | jq -r 'keys_unsorted[]')

          for job in $job_names; do
            # For each job, extract its result
            result=$(echo "$json_needs" | jq -r --arg j "$job" '.[$j].result')

            # Print the job name and its result
            echo "$job: $result"

            # Check for failure or cancellation and exit if found
            if [[ "$result" == "failure" || "$result" == "cancelled" ]]; then
              echo "The above jobs failed."
              exit 1
            fi
          done
          # If the loop completes, all jobs were successful
          echo "All jobs completed successfully"
          exit 0<|MERGE_RESOLUTION|>--- conflicted
+++ resolved
@@ -256,10 +256,6 @@
 
           echo "All benchmark tests completed!"
 
-<<<<<<< HEAD
-  # TODO: Add back this test when it can pass on CI
-=======
->>>>>>> b2f7b08c
   # sgl-kernel-b200-test:
   #   needs: [check-changes, sgl-kernel-build-wheels]
   #   if: needs.check-changes.outputs.sgl_kernel == 'true'
@@ -434,34 +430,6 @@
           run: |
             cd test/srt
             python3 run_suite.py --suite quantization_test
-
-  quantization-test:
-    needs: [check-changes, stage-a-test-1]
-    if: always() && !failure() && !cancelled() &&
-      ((needs.check-changes.outputs.main_package == 'true') || (needs.check-changes.outputs.sgl_kernel == 'true'))
-    runs-on: 1-gpu-runner
-    steps:
-      - name: Checkout code
-        uses: actions/checkout@v4
-
-      - name: Download artifacts
-        if: needs.check-changes.outputs.sgl_kernel == 'true'
-        uses: actions/download-artifact@v4
-        with:
-          path: sgl-kernel/dist/
-          merge-multiple: true
-          pattern: wheel-python3.10-cuda12.9
-
-      - name: Install dependencies
-        run: |
-          CUSTOM_BUILD_SGL_KERNEL=${{needs.check-changes.outputs.sgl_kernel}} bash scripts/ci/ci_install_dependency.sh
-          pip install "bitsandbytes>=0.44.0"
-
-      - name: Run test
-        timeout-minutes: 30
-        run: |
-          cd test/srt
-          python3 run_suite.py --suite quantization_test
 
   unit-test-backend-1-gpu:
     needs: [check-changes, stage-a-test-1]
