--- conflicted
+++ resolved
@@ -211,26 +211,7 @@
 
 # All test cases with clean default values
 # To test different models, simply add more DiffusionCase entries
-<<<<<<< HEAD
-DIFFUSION_CASES: list[DiffusionTestCase] = [
-    # === Image to Video (I2V) ===
-    # TODO: add back when it can pass CI
-    # DiffusionTestCase(
-    #     id="wan2_2_i2v_a14b",
-    #     model_path="Wan-AI/Wan2.2-I2V-A14B-Diffusers",
-    #     modality="video",
-    #     prompt="generate",  # passing in something since failing if no prompt is passed
-    #     warmup_text=0,  # warmups only for image gen models
-    #     warmup_edit=0,
-    #     output_size="832x1104",
-    #     edit_prompt="generate",
-    #     image_path="https://github.com/Wan-Video/Wan2.2/blob/990af50de458c19590c245151197326e208d7191/examples/i2v_input.JPG?raw=true",
-    #     custom_validator="video",
-    #     seconds=1,
-    # ),
-=======
 ONE_GPU_CASES_A: list[DiffusionTestCase] = [
->>>>>>> 3990b84b
     # === Text to Image (T2I) ===
     DiffusionTestCase(
         id="qwen_image_t2i",
@@ -251,8 +232,7 @@
         warmup_edit=0,
     ),
     # === Text and Image to Image (TI2I) ===
-<<<<<<< HEAD
-    # TODO: add back when it can pass CI
+    # TODO: # TODO: Timeout with Torch2.9. Add back when it can pass CI
     # DiffusionTestCase(
     #     id="qwen_image_edit_ti2i",
     #     model_path="Qwen/Qwen-Image-Edit",
@@ -264,23 +244,10 @@
     #     edit_prompt="Convert 2D style to 3D style",
     #     image_path="https://github.com/lm-sys/lm-sys.github.io/releases/download/test/TI2I_Qwen_Image_Edit_Input.jpg",
     # ),
-=======
-    DiffusionTestCase(
-        id="qwen_image_edit_ti2i",
-        model_path="Qwen/Qwen-Image-Edit",
-        modality="image",
-        prompt=None,  # not used for editing
-        output_size="1024x1536",
-        warmup_text=0,
-        warmup_edit=1,
-        edit_prompt="Convert 2D style to 3D style",
-        image_path="https://github.com/lm-sys/lm-sys.github.io/releases/download/test/TI2I_Qwen_Image_Edit_Input.jpg",
-    ),
 ]
 
 
 ONE_GPU_CASES_B: list[DiffusionTestCase] = [
->>>>>>> 3990b84b
     # === Text to Video (T2V) ===
     DiffusionTestCase(
         id="wan2_1_t2v_1.3b",
@@ -341,20 +308,21 @@
 ]
 
 TWO_GPU_CASES = [
-    DiffusionTestCase(
-        id="wan2_2_i2v_a14b_2gpu",
-        model_path="Wan-AI/Wan2.2-I2V-A14B-Diffusers",
-        modality="video",
-        prompt="generate",
-        warmup_text=0,
-        warmup_edit=0,
-        output_size="832x1104",
-        edit_prompt="generate",
-        image_path="https://github.com/Wan-Video/Wan2.2/blob/990af50de458c19590c245151197326e208d7191/examples/i2v_input.JPG?raw=true",
-        custom_validator="video",
-        num_gpus=2,
-        num_frames=1,
-    ),
+    # TODO: Timeout with Torch2.9. Add back when it can pass CI
+    # DiffusionTestCase(
+    #     id="wan2_2_i2v_a14b_2gpu",
+    #     model_path="Wan-AI/Wan2.2-I2V-A14B-Diffusers",
+    #     modality="video",
+    #     prompt="generate",
+    #     warmup_text=0,
+    #     warmup_edit=0,
+    #     output_size="832x1104",
+    #     edit_prompt="generate",
+    #     image_path="https://github.com/Wan-Video/Wan2.2/blob/990af50de458c19590c245151197326e208d7191/examples/i2v_input.JPG?raw=true",
+    #     custom_validator="video",
+    #     num_gpus=2,
+    #     num_frames=1,
+    # ),
     DiffusionTestCase(
         id="wan2_2_t2v_a14b_2gpu",
         model_path="Wan-AI/Wan2.2-T2V-A14B-Diffusers",
