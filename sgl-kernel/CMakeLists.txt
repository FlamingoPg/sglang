--- conflicted
+++ resolved
@@ -427,8 +427,6 @@
     target_compile_definitions(flash_ops PRIVATE ${FLASH_OPS_COMPILE_DEFS})
 endif()
 
-<<<<<<< HEAD
-=======
 # Build spatial_ops as a separate, optional extension for green contexts
 set(SPATIAL_SOURCES
     "csrc/spatial/greenctx_stream.cu"
@@ -441,20 +439,14 @@
 install(TARGETS spatial_ops LIBRARY DESTINATION sgl_kernel)
 
 
->>>>>>> ecc9f3e4
 # ============================ DeepGEMM (JIT) ============================= #
 # Create a separate library for DeepGEMM's Python API.
 # This keeps its compilation isolated from the main common_ops.
 set(DEEPGEMM_SOURCES
     "${repo-deepgemm_SOURCE_DIR}/csrc/python_api.cpp"
 )
-<<<<<<< HEAD
 
 Python_add_library(deep_gemm_cpp MODULE USE_SABI ${SKBUILD_SABI_VERSION} WITH_SOABI ${DEEPGEMM_SOURCES})
-=======
-# JIT Logic
-# DeepGEMM
->>>>>>> ecc9f3e4
 
 # Link against necessary libraries, including nvrtc for JIT compilation.
 target_link_libraries(deep_gemm_cpp PRIVATE ${TORCH_LIBRARIES} c10 cuda nvrtc mscclpp_static)
